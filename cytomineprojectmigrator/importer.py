--- conflicted
+++ resolved
@@ -33,12 +33,9 @@
 import time
 
 from argparse import ArgumentParser
-<<<<<<< HEAD
 from enum import Enum
 
 import requests
-from joblib import Parallel, delayed
-=======
 from joblib import Parallel, delayed
 
 from cytomine import Cytomine
@@ -64,31 +61,6 @@
     User,
     UserCollection,
 )
->>>>>>> 6d3ed4b7
-
-from cytomine import Cytomine
-from cytomine.models import (
-    AbstractImage,
-    AbstractImageCollection,
-    Annotation,
-    AnnotationCollection,
-    AttachedFile,
-    Description,
-    ImageInstance,
-    ImageInstanceCollection,
-    Model,
-    Ontology,
-    OntologyCollection,
-    Project,
-    ProjectCollection,
-    Property,
-    RelationTerm,
-    StorageCollection,
-    Term,
-    TermCollection,
-    User,
-    UserCollection,
-)
 
 __author__ = "Rubens Ulysse <urubens@uliege.be>"
 
@@ -113,10 +85,7 @@
 
 
 def random_string(length=10):
-<<<<<<< HEAD
     """Generate a random string"""
-=======
->>>>>>> 6d3ed4b7
     return "".join(random.choice(string.ascii_letters) for _ in range(length))
 
 
@@ -160,7 +129,6 @@
         self.remote_project = None
         self.filenames = self._get_filenames()
 
-<<<<<<< HEAD
     def _get_filenames(self):
         """Get the filenames of the JSON"""
 
@@ -181,31 +149,6 @@
                 mapping[key] = path
 
         return mapping
-=======
-        users = UserCollection().fetch()
-        users_json = [
-            f
-            for f in os.listdir(self.working_path)
-            if f.endswith(".json") and f.startswith("user-collection")
-        ][0]
-        remote_users = UserCollection()
-        with open(os.path.join(self.working_path, users_json), "r") as fp:
-            for user in json.load(fp):
-                remote_users.append(User().populate(user))
-
-        for remote_user in remote_users:
-            user = find_first([u for u in users if u.username == remote_user.username])
-            if not user:
-                user = copy.copy(remote_user)
-                user.id = None
-                if not user.password:
-                    user.password = random_string(8)
-                if not self.with_original_date:
-                    user.created = None
-                    user.updated = None
-                user.save()
-            self.id_mapping[remote_user.id] = user.id
->>>>>>> 6d3ed4b7
 
     def import_ontology(self):
         """
@@ -215,30 +158,11 @@
         """
 
         ontologies = OntologyCollection().fetch()
-<<<<<<< HEAD
         with open(self.filenames[Models.ONTOLOGY], "r", encoding="utf-8") as file:
             remote_ontology = Ontology().populate(json.load(file))
         remote_ontology.name = remote_ontology.name.strip()
 
         terms = TermCollection().fetch()
-=======
-        ontology_json = [
-            f
-            for f in os.listdir(self.working_path)
-            if f.endswith(".json") and f.startswith("ontology")
-        ][0]
-        remote_ontology = Ontology().populate(
-            json.load(open(os.path.join(self.working_path, ontology_json)))
-        )
-        remote_ontology.name = remote_ontology.name.strip()
-
-        terms = TermCollection().fetch()
-        terms_json = [
-            f
-            for f in os.listdir(self.working_path)
-            if f.endswith(".json") and f.startswith("term-collection")
-        ]
->>>>>>> 6d3ed4b7
         remote_terms = TermCollection()
         with open(self.filenames[Models.TERM], "r", encoding="utf-8") as file:
             for term in json.load(file):
@@ -304,11 +228,7 @@
                     rt = RelationTerm(
                         self.id_mapping[parent], self.id_mapping[child]
                     ).save()
-<<<<<<< HEAD
                     logging.info("Relation term imported: %s", rt)
-=======
-                    logging.info("Relation term imported: {}".format(rt))
->>>>>>> 6d3ed4b7
         else:
             self.id_mapping[remote_ontology.id] = existing_ontology.id
 
@@ -329,21 +249,9 @@
         If a project with the same name already exists, append a (x) suffix where x is an increasing number.
         """
         projects = ProjectCollection().fetch()
-<<<<<<< HEAD
         with open(self.filenames[Models.PROJECT], "r", encoding="utf-8") as file:
             self.remote_project = Project().populate(json.load(file))
         self.remote_project.name = self.remote_project.name.strip()
-=======
-        project_json = [
-            f
-            for f in os.listdir(self.working_path)
-            if f.endswith(".json") and f.startswith("project")
-        ][0]
-        remote_project = Project().populate(
-            json.load(open(os.path.join(self.working_path, project_json)))
-        )
-        remote_project.name = remote_project.name.strip()
->>>>>>> 6d3ed4b7
 
         def available_name():
             i = 1
@@ -354,21 +262,13 @@
                 i += 1
             return new_name
 
-<<<<<<< HEAD
         project = copy.copy(self.remote_project)
-=======
-        project = copy.copy(remote_project)
->>>>>>> 6d3ed4b7
         project.id = None
         project.name = available_name()
         project.discipline = None
         project.ontology = self.id_mapping[project.ontology]
         project_contributors = [
-<<<<<<< HEAD
             u for u in self.remote_users if "project_contributor" in u.roles
-=======
-            u for u in remote_users if "project_contributor" in u.roles
->>>>>>> 6d3ed4b7
         ]
         project.users = [self.id_mapping[u.id] for u in project_contributors]
         project_managers = [
@@ -387,14 +287,6 @@
 
         storages = StorageCollection().fetch()
         abstract_images = AbstractImageCollection().fetch()
-<<<<<<< HEAD
-=======
-        images_json = [
-            f
-            for f in os.listdir(self.working_path)
-            if f.endswith(".json") and f.startswith("imageinstance-collection")
-        ]
->>>>>>> 6d3ed4b7
         remote_images = ImageInstanceCollection()
         with open(self.filenames[Models.IMAGE_INSTANCE], "r", encoding="utf-8") as file:
             for image in json.load(file):
@@ -409,11 +301,7 @@
             remote_image.originalFilename = bytes(
                 remote_image.originalFilename, "utf-8"
             ).decode("ascii", "ignore")
-<<<<<<< HEAD
             if remote_image.originalFilename not in remote_images_dict:
-=======
-            if remote_image.originalFilename not in remote_images_dict.keys():
->>>>>>> 6d3ed4b7
                 remote_images_dict[remote_image.originalFilename] = [remote_image]
             else:
                 remote_images_dict[remote_image.originalFilename].append(remote_image)
@@ -447,11 +335,7 @@
                     "== Found corresponding abstract image. Linking to project."
                 )
                 ImageInstance(
-<<<<<<< HEAD
                     abstract_image.id, self.id_mapping[self.remote_project.id]
-=======
-                    abstract_image.id, self.id_mapping[remote_project.id]
->>>>>>> 6d3ed4b7
                 ).save()
             else:
                 logging.info("== New image starting to upload & deploy")
@@ -464,11 +348,7 @@
                     self.host_upload,
                     filename,
                     storage.id,
-<<<<<<< HEAD
                     self.id_mapping[self.remote_project.id],
-=======
-                    self.id_mapping[remote_project.id],
->>>>>>> 6d3ed4b7
                 )
                 time.sleep(0.8)
 
@@ -481,11 +361,7 @@
         count = 0
         while n_new_images != len(remote_images) and count < len(remote_images) * 5:
             new_images = ImageInstanceCollection().fetch_with_filter(
-<<<<<<< HEAD
                 "project", self.id_mapping[self.remote_project.id]
-=======
-                "project", self.id_mapping[remote_project.id]
->>>>>>> 6d3ed4b7
             )
             n_new_images = len(new_images)
             if count > 0:
@@ -527,19 +403,9 @@
 
         print("All image-instances have been fixed.")
 
-<<<<<<< HEAD
     def import_annotations(self):
         """Import the user annotations to the project"""
 
-=======
-        # --------------------------------------------------------------------------------------------------------------
-        logging.info("4/ Import user annotations")
-        annots_json = [
-            f
-            for f in os.listdir(self.working_path)
-            if f.endswith(".json") and f.startswith("user-annotation-collection")
-        ]
->>>>>>> 6d3ed4b7
         remote_annots = AnnotationCollection()
         with open(
             self.filenames[Models.USER_ANNOTATION], "r", encoding="utf-8"
@@ -589,7 +455,6 @@
         obj.id = -1
         obj.class_ = ""
 
-<<<<<<< HEAD
         for filename in self.filenames[Models.PROPERTY]:
             with open(filename, "r", encoding="utf-8") as file:
                 for remote_property in json.load(file):
@@ -693,96 +558,13 @@
             "https://"
         ):
             logging.info("Downloading from %s", params.project_path)
-=======
-        properties_json = [
-            f
-            for f in os.listdir(self.working_path)
-            if f.endswith(".json") and f.startswith("properties")
-        ]
-        for property_json in properties_json:
-            for remote_prop in json.load(
-                open(os.path.join(self.working_path, property_json))
-            ):
-                prop = Property(obj).populate(remote_prop)
-                prop.id = None
-                prop.domainIdent = self.id_mapping[prop.domainIdent]
-                prop.save()
-
-        attached_files_json = [
-            f
-            for f in os.listdir(self.working_path)
-            if f.endswith(".json") and f.startswith("attached-files")
-        ]
-        for attached_file_json in attached_files_json:
-            for remote_af in json.load(
-                open(os.path.join(self.working_path, attached_file_json))
-            ):
-                af = AttachedFile(obj).populate(remote_af)
-                af.domainIdent = self.id_mapping[af.domainIdent]
-                af.filename = os.path.join(
-                    self.working_path, "attached_files", remote_af.get("filename")
-                )
-                af.save()
-
-        descriptions_json = [
-            f
-            for f in os.listdir(self.working_path)
-            if f.endswith(".json") and f.startswith("description")
-        ]
-        for description_json in descriptions_json:
-            desc = Description(obj).populate(
-                json.load(open(os.path.join(self.working_path, description_json)))
-            )
-            desc.id = None
-            desc.domainIdent = self.id_mapping[desc.domainIdent]
-            desc._object.class_ = desc.domainClassName
-            desc._object.id = desc.domainIdent
-            desc.save()
-
-
-if __name__ == "__main__":
-    parser = ArgumentParser(description="Cytomine Project Importer")
-    parser.add_argument(
-        "--host", help="The Cytomine host on which project is imported."
-    )
-    parser.add_argument(
-        "--host_upload", help="The Cytomine host on which images are uploaded."
-    )
-    parser.add_argument(
-        "--public_key",
-        help="The Cytomine public key used to import the project. "
-        "The underlying user has to be a Cytomine administrator.",
-    )
-    parser.add_argument(
-        "--private_key",
-        help="The Cytomine private key used to import the project. "
-        "The underlying user has to be a Cytomine administrator.",
-    )
-    parser.add_argument(
-        "--project_path",
-        help="The base path where the project archive is stored.",
-    )
-    params, _ = parser.parse_known_args(sys.argv[1:])
-
-    with Cytomine(params.host, params.public_key, params.private_key) as _:
-        options = {k: v for (k, v) in vars(params).items() if k.startswith("without")}
-
-        if params.project_path.startswith("http://") or params.project_path.startswith(
-            "https://"
-        ):
-            logging.info("Downloading from {}".format(params.project_path))
->>>>>>> 6d3ed4b7
             response = requests.get(
                 params.project_path, allow_redirects=True, stream=True
             )
             params.project_path = params.project_path[
                 params.project_path.rfind("/") + 1 :
             ]
-<<<<<<< HEAD
             with open(params.project_path, "wb", encoding="utf-8") as f:
-=======
-            with open(params.project_path, "wb") as f:
->>>>>>> 6d3ed4b7
                 shutil.copyfileobj(response.raw, f)
                 logging.info("Downloaded successfully.")
 
